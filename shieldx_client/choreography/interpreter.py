--- conflicted
+++ resolved
@@ -249,26 +249,15 @@
             found = found_res.unwrap()
             if found:
                 return Ok(found["id"])
-
-<<<<<<< HEAD
-            # Crear con firma + parámetros (el servidor puede ignorar/aceptar este esquema según su modelo).
+                    # Crear con firma + parámetros (el servidor puede ignorar/aceptar este esquema según su modelo).
             created_res = await self.client.create_rule_dict(signature_dict, params_schema)
-=======
-            allowed_types = {"string", "int", "float", "bool"}
-            params: Dict[str, Dict[str, Any]] = {}
-            for pname, pspec in (trig.rule.parameters or {}).items():
-                if pspec.type not in allowed_types:
-                    return Err(ValueError(f"Invalid parameter type '{pname}': '{pspec.type}'"))
-                params[pname] = {"type": pspec.type, "description": pspec.description or ""}
-
-            created_res = await self.client.create_rule_dict(target, params)
->>>>>>> e7efa711
             if created_res.is_err:
                 return Err(created_res.unwrap_err())
             created = created_res.unwrap()
             return Ok(created["id"])
         except Exception as e:
             return Err(e)
+
 
 
     async def _bind_rules_trigger(
